// Copyright (c) 2018-Present Pivotal Software, Inc.  All rights reserved.
//
// This software, the RabbitMQ Java client library, is triple-licensed under the
// Mozilla Public License 1.1 ("MPL"), the GNU General Public License version 2
// ("GPL") and the Apache License version 2 ("ASL"). For the MPL, please see
// LICENSE-MPL-RabbitMQ. For the GPL, please see LICENSE-GPL2.  For the ASL,
// please see LICENSE-APACHE2.
//
// This software is distributed on an "AS IS" basis, WITHOUT WARRANTY OF ANY KIND,
// either express or implied. See the LICENSE file for specific language governing
// rights and limitations of this software.
//
// If you have any questions regarding licensing, please contact us at
// info@rabbitmq.com.

package com.rabbitmq.perf;

import com.rabbitmq.client.Channel;
import com.rabbitmq.client.Connection;
import com.rabbitmq.client.ConnectionFactory;
import com.rabbitmq.client.impl.AMQImpl;
import org.junit.jupiter.api.BeforeEach;
import org.junit.jupiter.api.Test;
import org.junit.jupiter.params.ParameterizedTest;
import org.junit.jupiter.params.provider.Arguments;
import org.junit.jupiter.params.provider.MethodSource;
import org.junit.jupiter.params.provider.ValueSource;
import org.mockito.ArgumentCaptor;
import org.mockito.Captor;
import org.mockito.Mock;

import java.util.HashSet;
import java.util.Map;
import java.util.Set;
import java.util.UUID;
import java.util.concurrent.CountDownLatch;
import java.util.concurrent.ExecutorService;
import java.util.concurrent.Executors;
import java.util.concurrent.Future;
import java.util.concurrent.ScheduledExecutorService;
import java.util.concurrent.TimeUnit;
import java.util.stream.Stream;

import static java.lang.Boolean.valueOf;
import static java.lang.String.format;
import static java.util.Collections.singletonList;
import static java.util.stream.Collectors.toMap;
import static java.util.stream.IntStream.range;
import static org.hamcrest.MatcherAssert.assertThat;
import static org.hamcrest.Matchers.allOf;
import static org.hamcrest.Matchers.arrayContaining;
import static org.hamcrest.Matchers.arrayContainingInAnyOrder;
import static org.hamcrest.Matchers.arrayWithSize;
import static org.hamcrest.Matchers.hasItems;
import static org.hamcrest.Matchers.is;
import static org.hamcrest.Matchers.iterableWithSize;
import static org.hamcrest.Matchers.not;
import static org.junit.jupiter.api.Assertions.assertTrue;
import static org.mockito.ArgumentMatchers.any;
import static org.mockito.ArgumentMatchers.anyBoolean;
import static org.mockito.ArgumentMatchers.anyString;
import static org.mockito.ArgumentMatchers.eq;
import static org.mockito.ArgumentMatchers.isNull;
import static org.mockito.ArgumentMatchers.startsWith;
import static org.mockito.Mockito.atLeast;
import static org.mockito.Mockito.atLeastOnce;
import static org.mockito.Mockito.doAnswer;
import static org.mockito.Mockito.mock;
import static org.mockito.Mockito.never;
import static org.mockito.Mockito.times;
import static org.mockito.Mockito.verify;
import static org.mockito.Mockito.when;
import static org.mockito.MockitoAnnotations.initMocks;

public class TopologyTest {

    @Mock
    ConnectionFactory cf;
    @Mock
    Connection c;
    @Mock
    Channel ch;
    @Mock
    Stats stats;

    MulticastParams params;

    @Captor
    ArgumentCaptor<String> queueNameCaptor;
    @Captor
    ArgumentCaptor<String> routingKeyCaptor;
    @Captor
    ArgumentCaptor<String> consumerQueue;
    @Captor
    private ArgumentCaptor<byte[]> bodyCaptor;

    static Stream<Arguments> messageSizeArguments() {
        return Stream.of(
            Arguments.of(0, 12),
            Arguments.of(4000, 4000)
        );
    }

    @BeforeEach
    public void init() throws Exception {
        initMocks(this);

        when(cf.newConnection(anyString())).thenReturn(c);
        when(c.createChannel()).thenReturn(ch);

        params = new MulticastParams();
    }

    @Test
    public void defaultParameters()
        throws Exception {
        when(ch.queueDeclare(eq(""), anyBoolean(), anyBoolean(), anyBoolean(), isNull()))
            .thenReturn(new AMQImpl.Queue.DeclareOk("", 0, 0));

        MulticastSet set = getMulticastSet();

        set.run();

        verify(cf, times(1 + 1 + 1)).newConnection(anyString()); // consumers, producers, configuration (not used)
        verify(c, times(1 + 1 + 1)).createChannel(); // queue configuration, consumer, producer
        verify(ch, times(1))
            .queueDeclare(eq(""), anyBoolean(), anyBoolean(), anyBoolean(), isNull());
        verify(ch, times(1))
            .queueBind(anyString(), eq("direct"), anyString());
    }

    @Test
    public void nProducersAndConsumer()
        throws Exception {
        params.setConsumerCount(10);
        params.setProducerCount(10);

        when(ch.queueDeclare(eq(""), anyBoolean(), anyBoolean(), anyBoolean(), isNull()))
            .thenReturn(new AMQImpl.Queue.DeclareOk("", 0, 0));

        MulticastSet set = getMulticastSet();

        set.run();

        verify(cf, times(10 + 10 + 1)).newConnection(anyString()); // consumers, producers, configuration (not used)
        verify(c, times(10 + 10 + 10)).createChannel(); // queue configuration, consumer, producer
        verify(ch, times(10))
            .queueDeclare(eq(""), anyBoolean(), anyBoolean(), anyBoolean(), isNull());
        verify(ch, times(10))
            .queueBind(anyString(), eq("direct"), anyString());
    }

    // -x 1 -y 2 -u "throughput-test-1" -a --id "test 1"
    @Test
    public void producers1Consumers2QueueSpecified() throws Exception {
        String queue = "throughput-test-1";
        params.setConsumerCount(2);
        params.setProducerCount(1);
        params.setQueueNames(singletonList(queue));

        when(ch.queueDeclare(eq(queue), anyBoolean(), anyBoolean(), anyBoolean(), isNull()))
            .thenReturn(new AMQImpl.Queue.DeclareOk(queue, 0, 0));

        MulticastSet set = getMulticastSet();

        set.run();

        verify(cf, times(2 + 1 + 1)).newConnection(anyString()); // consumers, producers, configuration (not used)
        verify(c, times(2 + 2 + 1)).createChannel(); // queue configuration, consumer, producer
        verify(ch, times(2))
            .queueDeclare(eq(queue), anyBoolean(), anyBoolean(), anyBoolean(), isNull());
        verify(ch, times(2))
            .queueBind(eq(queue), eq("direct"), anyString());
    }

    // -x 2 -y 4 -u "throughput-test-2" -a --id "test 2"
    @Test
    public void producers2Consumers4QueueSpecified() throws Exception {
        String queue = "throughput-test-2";
        params.setConsumerCount(4);
        params.setProducerCount(2);
        params.setQueueNames(singletonList(queue));

        when(ch.queueDeclare(eq(queue), anyBoolean(), anyBoolean(), anyBoolean(), isNull()))
            .thenReturn(new AMQImpl.Queue.DeclareOk(queue, 0, 0));

        MulticastSet set = getMulticastSet();

        set.run();

        verify(cf, times(4 + 2 + 1)).newConnection(anyString()); // consumers, producers, configuration (not used)
        verify(c, times(4 + 4 + 2)).createChannel(); // queue configuration, consumer, producer
        verify(ch, times(4))
            .queueDeclare(eq(queue), anyBoolean(), anyBoolean(), anyBoolean(), isNull());
        verify(ch, times(4))
            .queueBind(eq(queue), eq("direct"), anyString());
    }

    // -x 1 -y 2 -u "throughput-test-4" --id "test 4" -s 4000
    @ParameterizedTest
    @MethodSource("messageSizeArguments")
    public void messageIsPublishedWithExpectedMessageSize(int requestedSize, int actualSize)
        throws Exception {
        CountDownLatch latch = new CountDownLatch(1);
        when(ch.queueDeclare(eq(""), anyBoolean(), anyBoolean(), anyBoolean(), isNull()))
            .thenReturn(new AMQImpl.Queue.DeclareOk("", 0, 0));
        doAnswer(invocation -> {
            latch.countDown();
            return null;
        }).when(ch).basicPublish(anyString(), anyString(),
            anyBoolean(), eq(false),
            any(), bodyCaptor.capture());

        params.setMinMsgSize(requestedSize);
        MulticastSet set = getMulticastSet(new InterruptThreadHandler(latch));

        set.run();

        assertThat("basicPublish should have been called", latch.await(1, TimeUnit.SECONDS), is(true));

        verify(ch, atLeastOnce())
            .basicPublish(anyString(), anyString(),
                anyBoolean(), eq(false),
                any(), any(byte[].class)
            );

        assertThat(bodyCaptor.getValue().length, is(actualSize));
    }

    // -x 1 -y 2 -u "throughput-test-7" --id "test-7" -f persistent --multi-ack-every 200 -q 500
    @Test
    public void qosIsSetOnTheChannel() throws Exception {
        when(ch.queueDeclare(eq(""), anyBoolean(), anyBoolean(), anyBoolean(), isNull()))
            .thenReturn(new AMQImpl.Queue.DeclareOk("", 0, 0));

        params.setChannelPrefetch(500);

        MulticastSet set = getMulticastSet();

        set.run();

        verify(cf, times(1 + 1 + 1)).newConnection(anyString()); // consumers, producers, configuration (not used)
        verify(c, times(1 + 1 + 1)).createChannel(); // queue configuration, consumer, producer
        verify(ch, times(1))
            .queueDeclare(eq(""), anyBoolean(), anyBoolean(), anyBoolean(), isNull());
        verify(ch, times(1))
            .queueBind(anyString(), eq("direct"), anyString());
        verify(ch, times(1))
            .basicQos(500, true);
    }

    // -y 0 -p -u "throughput-test-14" -s 1000 -C 1000000 --id "test-14" -f persistent
    @Test
    public void prePopulateQueuePreDeclaredProducerOnlyRun() throws Exception {
        String queue = "throughput-test-14";
        params.setConsumerCount(0);
        params.setProducerCount(1);
        params.setQueueNames(singletonList(queue));
        params.setPredeclared(true);

        when(ch.queueDeclare(eq(queue), anyBoolean(), anyBoolean(), anyBoolean(), isNull()))
            .thenReturn(new AMQImpl.Queue.DeclareOk(queue, 0, 0));

        MulticastSet set = getMulticastSet();

        set.run();

        verify(cf, times(1 + 1)).newConnection(anyString()); // configuration and producer
        verify(c, atLeast(1 + 1)).createChannel(); // configuration, producer, and checks
        verify(ch, never()) // shouldn't be called, pre-declared is true
            .queueDeclare(eq(queue), anyBoolean(), anyBoolean(), anyBoolean(), isNull());
        verify(ch, times(1))
            .queueBind(eq(queue), eq("direct"), anyString());
    }

    // -x0 -y10 -p -u "throughput-test-14" --id "test-15"
    @Test
    public void preDeclaredOnlyConsumers() throws Exception {
        String queue = "throughput-test-14";
        params.setConsumerCount(10);
        params.setProducerCount(0);
        params.setQueueNames(singletonList(queue));
        params.setPredeclared(true);

        when(ch.queueDeclare(eq(queue), anyBoolean(), anyBoolean(), anyBoolean(), isNull()))
            .thenReturn(new AMQImpl.Queue.DeclareOk(queue, 0, 0));

        MulticastSet set = getMulticastSet();

        set.run();

        verify(cf, times(10 + 1)).newConnection(anyString()); // consumers, configuration (not used)
        verify(c, atLeast(10 + 10)).createChannel(); // configuration, consumers, and checks
        verify(ch, never()) // shouldn't be called, pre-declared is true
            .queueDeclare(eq(queue), anyBoolean(), anyBoolean(), anyBoolean(), isNull());
        verify(ch, times(10))
            .queueBind(eq(queue), eq("direct"), anyString());
    }

    // --producers 1 --consumers 0 --predeclared --routing-key rk --queue q --use-millis
    @Test
    public void differentMachinesProducer() throws Exception {
        String queue = "q";
        String routingKey = "rk";
        params.setConsumerCount(0);
        params.setProducerCount(1);
        params.setQueueNames(singletonList(queue));
        params.setRoutingKey(routingKey);
        params.setPredeclared(true);

        when(ch.queueDeclare(eq(queue), anyBoolean(), anyBoolean(), anyBoolean(), isNull()))
            .thenReturn(new AMQImpl.Queue.DeclareOk(queue, 0, 0));

        MulticastSet set = getMulticastSet();

        set.run();

        verify(cf, times(1 + 1)).newConnection(anyString()); // configuration, producer
        verify(c, atLeast(1 + 1)).createChannel(); // configuration, producer, checks
        verify(ch, never()) // shouldn't be called, pre-declared is true
            .queueDeclare(eq(queue), anyBoolean(), anyBoolean(), anyBoolean(), isNull());
        verify(ch, times(1))
            .queueBind(eq(queue), eq("direct"), eq(routingKey));
    }

    // --producers 0 --consumers 1 --predeclared --routing-key rk --queue q --use-millis
    @Test
    public void differentMachinesConsumer() throws Exception {
        String queue = "q";
        String routingKey = "rk";
        params.setConsumerCount(1);
        params.setProducerCount(0);
        params.setQueueNames(singletonList(queue));
        params.setRoutingKey(routingKey);
        params.setPredeclared(true);

        when(ch.queueDeclare(eq(queue), anyBoolean(), anyBoolean(), anyBoolean(), isNull()))
            .thenReturn(new AMQImpl.Queue.DeclareOk(queue, 0, 0));

        MulticastSet set = getMulticastSet();

        set.run();

        verify(cf, times(1 + 1)).newConnection(anyString()); // consumer, configuration (not used)
        verify(c, atLeast(1 + 1)).createChannel(); // configuration, consumer, checks
        verify(ch, never()) // shouldn't be called, pre-declared is true
            .queueDeclare(eq(queue), anyBoolean(), anyBoolean(), anyBoolean(), isNull());
        verify(ch, times(1))
            .queueBind(eq(queue), eq("direct"), eq(routingKey));
    }

    @ParameterizedTest
    @ValueSource(strings = { "true", "false" })
    public void exclusiveQueue(String exclusive) throws Exception {
        params.setExclusive(valueOf(exclusive));
        when(ch.queueDeclare(eq(""), anyBoolean(), anyBoolean(), anyBoolean(), isNull()))
            .thenReturn(new AMQImpl.Queue.DeclareOk("", 0, 0));

        MulticastSet set = getMulticastSet();

        set.run();

        verify(cf, times(1 + 1 + 1)).newConnection(anyString()); // consumers, producers, configuration (not used)
        verify(c, times(1 + 1 + 1)).createChannel(); // queue configuration, consumer, producer
        verify(ch, times(1))
            .queueDeclare(eq(""), anyBoolean(), eq(valueOf(exclusive)), anyBoolean(), isNull());
        verify(ch, times(1))
            .queueBind(anyString(), eq("direct"), anyString());
    }

    // --queue-pattern 'perf-test-%d' --queue-pattern-from 1 --queue-pattern-to 100
    @ParameterizedTest
    @ValueSource(strings = { "true", "false" })
    public void sequenceQueuesDefinition1to100(String exclusive) throws Exception {
        params.setExclusive(valueOf(exclusive));
        String queuePrefix = "perf-test-";
        params.setQueuePattern(queuePrefix + "%d");
        params.setQueueSequenceFrom(1);
        params.setQueueSequenceTo(100);
        params.setConsumerCount(100);

        when(ch.queueDeclare(queueNameCaptor.capture(), anyBoolean(), anyBoolean(), anyBoolean(), isNull()))
            .then(invocation -> new AMQImpl.Queue.DeclareOk(invocation.getArgument(0), 0, 0));

        MulticastSet set = getMulticastSet();

        set.run();

        verify(cf, times(1 + 100 + 1)).newConnection(anyString()); // configuration, consumers, producer
        verify(c, atLeast(1 + 1 + 1)).createChannel(); // configuration, producer, consumer, and checks
        verify(ch, times(100))
            .queueDeclare(startsWith(queuePrefix), anyBoolean(), eq(valueOf(exclusive)), anyBoolean(), isNull());
        verify(ch, times(100))
            .queueBind(startsWith(queuePrefix), eq("direct"), routingKeyCaptor.capture());

        assertThat(queueNameCaptor.getAllValues(), allOf(
            iterableWithSize(100),
            hasItems(queuePrefix + "1", queuePrefix + "2", queuePrefix + "100")
        ));
        assertThat(routingKeyCaptor.getAllValues(), allOf(
            iterableWithSize(100),
            hasItems(queuePrefix + "1", queuePrefix + "2", queuePrefix + "100")
        ));
    }

    // --queue-pattern 'perf-test-%d' --queue-pattern-from 100 --queue-pattern-to 500
    @ParameterizedTest
    @ValueSource(strings = { "true", "false" })
    public void sequenceQueuesDefinition100to500(String exclusive) throws Exception {
        params.setExclusive(valueOf(exclusive));
        String queuePrefix = "perf-test-";
        params.setQueuePattern(queuePrefix + "%d");
        params.setQueueSequenceFrom(100);
        params.setQueueSequenceTo(500);
        params.setConsumerCount(401);

        when(ch.queueDeclare(queueNameCaptor.capture(), anyBoolean(), anyBoolean(), anyBoolean(), isNull()))
            .then(invocation -> new AMQImpl.Queue.DeclareOk(invocation.getArgument(0), 0, 0));

        MulticastSet set = getMulticastSet();

        set.run();

        verify(cf, times(1 + 401 + 1)).newConnection(anyString()); // configuration, consumers, producer
        verify(c, atLeast(1 + 1 + 1)).createChannel(); // configuration, producer, consumer, and checks
        verify(ch, times(401))
            .queueDeclare(startsWith(queuePrefix), anyBoolean(), eq(valueOf(exclusive)), anyBoolean(), isNull());
        verify(ch, times(401))
            .queueBind(startsWith(queuePrefix), eq("direct"), routingKeyCaptor.capture());

        assertThat(queueNameCaptor.getAllValues(), allOf(
            iterableWithSize(401),
            hasItems(queuePrefix + "100", queuePrefix + "101", queuePrefix + "499", queuePrefix + "500")
        ));
        assertThat(routingKeyCaptor.getAllValues(), allOf(
            iterableWithSize(401),
            hasItems(queuePrefix + "100", queuePrefix + "101", queuePrefix + "499", queuePrefix + "500")
        ));
    }

    //  --queue-pattern 'perf-test-%d' --queue-pattern-from 502 --queue-pattern-to 5001
    @ParameterizedTest
    @ValueSource(strings = { "true", "false" })
    public void sequenceQueuesDefinition502to5001(String exclusive) throws Exception {
        params.setExclusive(valueOf(exclusive));
        String queuePrefix = "perf-test-";
        params.setQueuePattern(queuePrefix + "%d");
        params.setQueueSequenceFrom(502);
        params.setQueueSequenceTo(5001);
        params.setConsumerCount(4500);

        when(ch.queueDeclare(queueNameCaptor.capture(), anyBoolean(), anyBoolean(), anyBoolean(), isNull()))
            .then(invocation -> new AMQImpl.Queue.DeclareOk(invocation.getArgument(0), 0, 0));

        MulticastSet set = getMulticastSet();

        set.run();

        verify(cf, times(1 + 4500 + 1)).newConnection(anyString()); // configuration, consumers, producer
        verify(c, atLeast(1 + 1 + 1)).createChannel(); // configuration, producer, consumer, and checks
        verify(ch, times(4500))
            .queueDeclare(startsWith(queuePrefix), anyBoolean(), eq(valueOf(exclusive)), anyBoolean(), isNull());
        verify(ch, times(4500))
            .queueBind(startsWith(queuePrefix), eq("direct"), routingKeyCaptor.capture());

        assertThat(queueNameCaptor.getAllValues(), allOf(
            iterableWithSize(4500),
            hasItems(queuePrefix + "502", queuePrefix + "503", queuePrefix + "5000", queuePrefix + "5001"),
            not(hasItems(queuePrefix + "501"))
        ));
        assertThat(routingKeyCaptor.getAllValues(), allOf(
            iterableWithSize(4500),
            hasItems(queuePrefix + "502", queuePrefix + "503", queuePrefix + "5000", queuePrefix + "5001"),
            not(hasItems(queuePrefix + "501"))
        ));
    }

    // --queue-pattern 'perf-test-%d' --queue-pattern-from 1 --queue-pattern-to 100 --producers 10 --consumers 0
    @Test
    public void sequenceMoreQueuesThanProducers() throws Exception {
        String queuePrefix = "perf-test-";
        int producerCount = 10;
        params.setConsumerCount(0);
        params.setProducerCount(producerCount);
        params.setQueuePattern(queuePrefix + "%d");
        params.setQueueSequenceFrom(1);
        params.setQueueSequenceTo(100);

        when(ch.queueDeclare(queueNameCaptor.capture(), anyBoolean(), anyBoolean(), anyBoolean(), isNull()))
            .then(invocation -> new AMQImpl.Queue.DeclareOk(invocation.getArgument(0), 0, 0));

        // once all producers have sent messages (producerCount routing keys in the set),
        // we open the latch so MulticastSet.run can end
        Set<String> routingKeys = new HashSet<>();
        CountDownLatch latchPublishing = new CountDownLatch(1);
        doAnswer(invocation -> {
            routingKeys.add(invocation.getArgument(1));
            if (routingKeys.size() == producerCount) {
                latchPublishing.countDown();
            }
            return null;
        }).when(ch).basicPublish(eq("direct"), routingKeyCaptor.capture(),
            anyBoolean(), eq(false),
            any(), any(byte[].class));

        MulticastSet set = getMulticastSet(new MulticastSet.DefaultThreadingHandler(), latchPublishing);

        set.run();

        verify(cf, times(1 + 0 + 10)).newConnection(anyString()); // configuration, consumer, producer
        verify(c, atLeast(1 + 10)).createChannel(); // configuration, producer, and checks
        verify(ch, times(100))
            .queueDeclare(startsWith(queuePrefix), anyBoolean(), anyBoolean(), anyBoolean(), isNull());
        verify(ch, times(100))
            .queueBind(startsWith(queuePrefix), eq("direct"), startsWith(queuePrefix));
        verify(ch, never()).basicConsume(anyString(), anyBoolean(), any());

        assertThat(routingKeyCaptor.getAllValues().stream().distinct().toArray(), allOf(
            arrayWithSize(10),
            arrayContainingInAnyOrder(range(1, 11).mapToObj(i -> queuePrefix + i).toArray())
        ));
    }

    // --queue-pattern 'perf-test-%d' --queue-pattern-from 1 --queue-pattern-to 10 --producers 15 --consumers 30
    @Test
    public void sequenceProducersAndConsumersSpread() throws Exception {
        String queuePrefix = "perf-test-";
        int queueCount = 10;
        params.setConsumerCount(30);
        params.setProducerCount(15);
        params.setQueuePattern(queuePrefix + "%d");
        params.setQueueSequenceFrom(1);
        params.setQueueSequenceTo(queueCount);

        when(ch.queueDeclare(queueNameCaptor.capture(), anyBoolean(), anyBoolean(), anyBoolean(), isNull()))
            .then(invocation -> new AMQImpl.Queue.DeclareOk(invocation.getArgument(0), 0, 0));

        // once messages have been to all queues (queueCount routing keys in the set),
        // we open the latch so MulticastSet.run can end
        Set<String> routingKeys = new HashSet<>();
        CountDownLatch latchPublishing = new CountDownLatch(1);
        doAnswer(invocation -> {
            routingKeys.add(invocation.getArgument(1));
            if (routingKeys.size() == queueCount) {
                latchPublishing.countDown();
            }
            return null;
        }).when(ch).basicPublish(eq("direct"), routingKeyCaptor.capture(),
            anyBoolean(), eq(false),
            any(), any(byte[].class));

        MulticastSet set = getMulticastSet(new MulticastSet.DefaultThreadingHandler());

        set.run();

        assertTrue(
<<<<<<< HEAD
            latchPublishing.await(5, TimeUnit.SECONDS),
=======
            latchPublishing.await(10, TimeUnit.SECONDS),
>>>>>>> 2d3c1642
            () -> format("Only %d / %d routing keys have been published to", routingKeys.size(), queueCount)
        );

        verify(cf, times(1 + 30 + 15)).newConnection(anyString()); // configuration, consumers, producers
        verify(c, atLeast(1 + 30 + 15)).createChannel(); // configuration, producers, consumers, and checks
        verify(ch, times(10))
            .queueDeclare(startsWith(queuePrefix), anyBoolean(), anyBoolean(), anyBoolean(), isNull());
        verify(ch, times(10))
            .queueBind(startsWith(queuePrefix), eq("direct"), startsWith(queuePrefix));
        verify(ch, times(30)).basicConsume(consumerQueue.capture(), anyBoolean(), any());

        assertThat(routingKeyCaptor.getAllValues().stream().distinct().toArray(), allOf(
            arrayWithSize(10),
            arrayContainingInAnyOrder(range(1, 11).mapToObj(i -> queuePrefix + i).toArray())
        ));

        assertThat(routingKeyCaptor.getAllValues().stream().distinct().toArray(), allOf(
            arrayWithSize(10),
            arrayContainingInAnyOrder(range(1, 11).mapToObj(i -> queuePrefix + i).toArray())
        ));

        // the captor received all the queues that have at least one consumer
        // let's count the number of consumers per queue
        Map<String, Integer> queueToConsumerNumber = consumerQueue.getAllValues().stream()
            .collect(toMap(queue -> queue, queue -> 1, (oldValue, newValue) -> ++oldValue));

        // there are consumers on all queues
        assertThat(queueToConsumerNumber.keySet().toArray(), allOf(
            arrayWithSize(10),
            arrayContainingInAnyOrder(range(1, 11).mapToObj(i -> queuePrefix + i).toArray())
        ));

        // there are 3 consumers per queue
        assertThat(queueToConsumerNumber.values().stream().distinct().toArray(), allOf(
            arrayWithSize(1),
            arrayContaining(3)
        ));
    }

    // --queue-pattern 'perf-test-%d' --queue-pattern-from 101 --queue-pattern-to 110 --producers 0 --consumers 110
    @Test
    public void sequenceConsumersSpread() throws Exception {
        String queuePrefix = "perf-test-";
        params.setConsumerCount(110);
        params.setProducerCount(0);
        params.setQueuePattern(queuePrefix + "%d");
        params.setQueueSequenceFrom(101);
        params.setQueueSequenceTo(110);

        when(ch.queueDeclare(queueNameCaptor.capture(), anyBoolean(), anyBoolean(), anyBoolean(), isNull()))
            .then(invocation -> new AMQImpl.Queue.DeclareOk(invocation.getArgument(0), 0, 0));

        // stopping when all consumers are registered
        CountDownLatch latch = new CountDownLatch(110);
        doAnswer(invocation -> {
            latch.countDown();
            return UUID.randomUUID().toString();
        }).when(ch).basicConsume(consumerQueue.capture(), anyBoolean(), any());

        MulticastSet set = getMulticastSet(new InterruptThreadHandler(latch));

        set.run();

        verify(cf, times(1 + 110 + 0)).newConnection(anyString()); // configuration, consumers, producers
        verify(c, atLeast(1 + 110 + 0)).createChannel(); // configuration, producers, consumers, and checks
        verify(ch, times(10))
            .queueDeclare(startsWith(queuePrefix), anyBoolean(), anyBoolean(), anyBoolean(), isNull());
        verify(ch, times(10))
            .queueBind(startsWith(queuePrefix), eq("direct"), startsWith(queuePrefix));
        verify(ch, times(110)).basicConsume(anyString(), anyBoolean(), any());

        // the captor received all the queues that have at least one consumer
        // let's count the number of consumers per queue
        Map<String, Integer> queueToConsumerNumber = consumerQueue.getAllValues().stream()
            .collect(toMap(queue -> queue, queue -> 1, (oldValue, newValue) -> ++oldValue));

        // there are consumers on all queues
        assertThat(queueToConsumerNumber.keySet().toArray(), allOf(
            arrayWithSize(10),
            arrayContainingInAnyOrder(range(101, 111).mapToObj(i -> queuePrefix + i).toArray())
        ));

        // there are 11 consumers per queue
        assertThat(queueToConsumerNumber.values().stream().distinct().toArray(), allOf(
            arrayWithSize(1),
            arrayContaining(11)
        ));
    }

    private MulticastSet getMulticastSet() {
        NoOpThreadingHandler noOpThreadingHandler = new NoOpThreadingHandler();
        return getMulticastSet(noOpThreadingHandler);
    }

    private MulticastSet getMulticastSet(MulticastSet.ThreadingHandler threadingHandler) {
        MulticastSet set = new MulticastSet(
            stats, cf, params, singletonList("amqp://localhost"), new MulticastSet.CompletionHandler() {

            @Override
            public void waitForCompletion() {
            }

            @Override
            public void countDown() {
            }
        }
        );

        set.setThreadingHandler(threadingHandler);
        return set;
    }

    private MulticastSet getMulticastSet(MulticastSet.ThreadingHandler threadingHandler, CountDownLatch completionLatch) {
        MulticastSet set = new MulticastSet(
            stats, cf, params, singletonList("amqp://localhost"), new MulticastSet.CompletionHandler() {

            @Override
            public void waitForCompletion() throws InterruptedException {
                completionLatch.await(10, TimeUnit.SECONDS);
            }

            @Override
            public void countDown() {
            }
        }
        );

        set.setThreadingHandler(threadingHandler);
        return set;
    }

    static class NoOpThreadingHandler implements MulticastSet.ThreadingHandler {

        final ExecutorService executorService = mock(ExecutorService.class);
        final ScheduledExecutorService scheduledExecutorService = mock(ScheduledExecutorService.class);

        @SuppressWarnings("unchecked")
        public NoOpThreadingHandler() {
            Future future = mock(Future.class);
            when(executorService.submit(any(Runnable.class))).thenReturn(future);
        }

        @Override
        public ExecutorService executorService(String name, int nbThreads) {
            return executorService;
        }

        @Override
        public ScheduledExecutorService scheduledExecutorService(String name, int nbThreads) {
            return scheduledExecutorService;
        }

        @Override
        public void shutdown() {
        }
    }

    static class InterruptThreadHandler implements MulticastSet.ThreadingHandler {

        final CountDownLatch[] latches;
        final ExecutorService backingExecutorService = Executors.newCachedThreadPool();
        final ExecutorService executorService = mock(ExecutorService.class);
        final ScheduledExecutorService scheduledExecutorService = mock(ScheduledExecutorService.class);

        InterruptThreadHandler(CountDownLatch... latches) {
            this.latches = latches;
            Future future = mock(Future.class);
            try {
                when(future.get()).then(invocation -> {
                    for (CountDownLatch latch : latches) {
                        latch.await(1, TimeUnit.SECONDS);
                    }
                    return null;
                });
            } catch (Exception e) {
                e.printStackTrace();
            }
            when(executorService.submit(any(Runnable.class))).thenAnswer(invocation -> {
                backingExecutorService.submit((Runnable) invocation.getArguments()[0]);
                return future;
            });
        }

        @Override
        public ExecutorService executorService(String name, int nbThreads) {
            return executorService;
        }

        @Override
        public ScheduledExecutorService scheduledExecutorService(String name, int nbThreads) {
            return scheduledExecutorService;
        }

        @Override
        public void shutdown() {
            backingExecutorService.shutdown();
        }
    }
}<|MERGE_RESOLUTION|>--- conflicted
+++ resolved
@@ -554,11 +554,7 @@
         set.run();
 
         assertTrue(
-<<<<<<< HEAD
-            latchPublishing.await(5, TimeUnit.SECONDS),
-=======
             latchPublishing.await(10, TimeUnit.SECONDS),
->>>>>>> 2d3c1642
             () -> format("Only %d / %d routing keys have been published to", routingKeys.size(), queueCount)
         );
 
